--- conflicted
+++ resolved
@@ -651,7 +651,6 @@
 		}
 
 		#endregion
-<<<<<<< HEAD
 
 		#region Can the user approve/reject an assignment?
 
@@ -1021,45 +1020,44 @@
 
 		#endregion
 
-=======
-		
 		#region Set workflow states
-        [TestMethod]
-        public async Task SetWorkflowStateAsync()
-        {
-            var runner = new RestApiTestRunner<ExtendedObjectVersion>(Method.PUT, $"/REST/objects/0/1/2/workflowstate");
-
-            runner.SetExpectedRequestBody(new ObjectWorkflowState() { StateID = 2 });
-            // Execute.
-            await runner.MFWSClient.ObjectPropertyOperations.SetWorkflowStateAsync(new ObjVer()
-            {
-                Type = 0,
-                ID = 1,
-                Version = 2
-            }, 2);
-
-            // Verify.
-            runner.Verify();
-        }
-
-        [TestMethod]
-        public void SetWorkflowState()
-        {
-            var runner = new RestApiTestRunner<ExtendedObjectVersion>(Method.PUT, $"/REST/objects/0/1/2/workflowstate");
-
-            runner.SetExpectedRequestBody(new ObjectWorkflowState() { StateID = 2 });
-            // Execute.
-            runner.MFWSClient.ObjectPropertyOperations.SetWorkflowState(new ObjVer()
-            {
-                Type = 0,
-                ID = 1,
-                Version = 2
-            }, 2);
-
-            // Verify.
-            runner.Verify();
-        }
-        #endregion
->>>>>>> 2aa79ead
+
+		[TestMethod]
+		public async Task SetWorkflowStateAsync()
+		{
+			var runner = new RestApiTestRunner<ExtendedObjectVersion>(Method.PUT, $"/REST/objects/0/1/2/workflowstate");
+
+			runner.SetExpectedRequestBody(new ObjectWorkflowState() { StateID = 2 });
+			// Execute.
+			await runner.MFWSClient.ObjectPropertyOperations.SetWorkflowStateAsync(new ObjVer()
+			{
+				Type = 0,
+				ID = 1,
+				Version = 2
+			}, 2);
+
+			// Verify.
+			runner.Verify();
+		}
+
+		[TestMethod]
+		public void SetWorkflowState()
+		{
+			var runner = new RestApiTestRunner<ExtendedObjectVersion>(Method.PUT, $"/REST/objects/0/1/2/workflowstate");
+
+			runner.SetExpectedRequestBody(new ObjectWorkflowState() { StateID = 2 });
+			// Execute.
+			runner.MFWSClient.ObjectPropertyOperations.SetWorkflowState(new ObjVer()
+			{
+				Type = 0,
+				ID = 1,
+				Version = 2
+			}, 2);
+
+			// Verify.
+			runner.Verify();
+		}
+
+		#endregion
 	}
 }